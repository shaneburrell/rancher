--- conflicted
+++ resolved
@@ -161,13 +161,8 @@
     chmod +x /usr/bin/tini /usr/bin/telemetry && \
     mkdir -p /var/lib/rancher-data/driver-metadata
 
-<<<<<<< HEAD
 ENV CATTLE_UI_VERSION 2.6.7-rc6
-ENV CATTLE_DASHBOARD_UI_VERSION v2.6.7-rc5
-=======
-ENV CATTLE_UI_VERSION 2.6.7-rc5
 ENV CATTLE_DASHBOARD_UI_VERSION v2.6.7-rc6
->>>>>>> f02e5fec
 ENV CATTLE_CLI_VERSION v2.6.7-rc1
 
 # Please update the api-ui-version in pkg/settings/settings.go when updating the version here.
